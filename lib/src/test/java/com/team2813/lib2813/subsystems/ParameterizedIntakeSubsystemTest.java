package com.team2813.lib2813.subsystems;

import static com.google.common.truth.Truth.assertThat;
import static org.junit.jupiter.api.Assumptions.*;

import com.team2813.lib2813.control.ControlMode;
import com.team2813.lib2813.control.Motor;
import com.team2813.lib2813.testing.FakeMotor;
import com.team2813.lib2813.testing.junit.jupiter.CommandTester;
import com.team2813.lib2813.testing.junit.jupiter.WPILibExtension;
import edu.wpi.first.wpilibj2.command.Command;
import org.junit.jupiter.api.Test;
import org.junit.jupiter.api.extension.ExtendWith;
import org.junit.jupiter.params.ParameterizedClass;
import org.junit.jupiter.params.provider.EnumSource;

/**
 * Parameterized unit tests for {@link ParameterizedIntakeSubsystem}.
 *
 * <p>This test class runs each test for every {@link ControlMode} enum value, ensuring the intake
 * subsystem behaves correctly regardless of control mode configuration.
 *
 * <p>The tests verify:
 *
 * <ul>
 *   <li>Initial motor state is stopped
 *   <li>Motor responds correctly to intake commands
 *   <li>Motor stops correctly after intake/outtake commands
 *   <li>Motor responds correctly to outtake commands
 * </ul>
 */
@ParameterizedClass
@EnumSource(ControlMode.class) // Runs the test class once for each ControlMode
@ExtendWith(WPILibExtension.class) // Ensures WPILib-related setup/teardown happens
public final class ParameterizedIntakeSubsystemTest {

  /**
   * Concrete implementation of {@link ParameterizedIntakeSubsystem} for testing.
   *
   * <p>Allows constructing a testable instance with a fake motor and parameters.
   */
  private static class ConcreteParameterizedIntakeSubsystem extends ParameterizedIntakeSubsystem {
    protected ConcreteParameterizedIntakeSubsystem(Motor intakeMotor, Params params) {
      super(intakeMotor, params);
    }
  }

<<<<<<< HEAD
  private final FakeMotor fakeMotor = new FakeMotor();
=======
  /** Fake motor instance used to verify motor demands without real hardware. */
  final FakePIDMotor fakeMotor = mock(FakePIDMotor.class, Answers.CALLS_REAL_METHODS);

  /** Parameter object controlling control mode, intake, and outtake demands. */
>>>>>>> 8a1a096e
  private final ParameterizedIntakeSubsystem.Params params;

  /**
   * Constructor called for each {@link ControlMode} when running parameterized tests.
   *
   * @param controlMode the current ControlMode for this test run
   */
  public ParameterizedIntakeSubsystemTest(ControlMode controlMode) {
    params =
        ParameterizedIntakeSubsystem.Params.builder()
            .setControlMode(controlMode) // set control mode for PIDMotor
            .setIntakeDemand(42) // demand used during intake
            .setOuttakeDemand(-3.1415) // demand used during outtake
            .build();
  }

  /**
   * Verifies that the motor is stopped upon initial subsystem creation.
   *
   * <p>Also ensures that the fake motor has not been interacted with.
   */
  @Test
  public void initialState() {
    try (var ignored = new ConcreteParameterizedIntakeSubsystem(fakeMotor, params)) {
<<<<<<< HEAD
      fakeMotor.assertIsStopped();
=======
      assertMotorIsStopped();
      verifyNoInteractions(fakeMotor); // ensures motor has not received any commands yet
>>>>>>> 8a1a096e
    }
  }

  /**
   * Tests that running the intake item command correctly sets the motor demand.
   *
   * @param commandTester utility to run WPILib commands in a test environment
   */
  @Test
  public void intakeItem(CommandTester commandTester) {
    try (var intake = new ConcreteParameterizedIntakeSubsystem(fakeMotor, params)) {
      Command command = intake.intakeItemCommand();
      fakeMotor.assertIsStopped();

      commandTester.runUntilComplete(command); // executes command fully

<<<<<<< HEAD
      assertThat(fakeMotor.getDemand()).isWithin(0.01).of(params.intakeDemand());
=======
      // Verify that the motor received the expected intake demand
      assertThat(fakeMotor.demand).isWithin(0.01).of(params.intakeDemand());
>>>>>>> 8a1a096e
    }
  }

  /**
   * Verifies that the motor stops correctly after completing an intake command.
   *
   * @param commandTester utility to run WPILib commands in a test environment
   */
  @Test
  public void stopAfterIntakingItem(CommandTester commandTester) {
    assumeTrue(!ControlMode.MOTION_MAGIC.equals(params.controlMode()));
    try (var intake = new ConcreteParameterizedIntakeSubsystem(fakeMotor, params)) {
      Command command = intake.intakeItemCommand();
      commandTester.runUntilComplete(command); // run intake

      command = intake.stopMotorCommand();
      assertMotorIsRunning(); // motor should still be running before stop command

      commandTester.runUntilComplete(command);

<<<<<<< HEAD
      fakeMotor.assertIsStopped();
=======
      assertMotorIsStopped(); // motor should now be stopped
>>>>>>> 8a1a096e
    }
  }

  /**
   * Tests that the outtake item command correctly sets the motor demand.
   *
   * @param commandTester utility to run WPILib commands in a test environment
   */
  @Test
  public void outtakeItem(CommandTester commandTester) {
    try (var intake = new ConcreteParameterizedIntakeSubsystem(fakeMotor, params)) {
      intake.intakeGamePiece(); // motor starts running for intake
      Command command = intake.outtakeItemCommand();
      assertMotorIsRunning(); // motor should still be running before outtake

      commandTester.runUntilComplete(command);

      assertThat(fakeMotor.getDemand()).isWithin(0.01).of(params.outtakeDemand());
    }
  }

  /**
   * Verifies that the motor stops correctly after completing an outtake command.
   *
   * @param commandTester utility to run WPILib commands in a test environment
   */
  @Test
  public void stopAfterOuttakingItem(CommandTester commandTester) {
    assumeTrue(!ControlMode.MOTION_MAGIC.equals(params.controlMode()));
    try (var intake = new ConcreteParameterizedIntakeSubsystem(fakeMotor, params)) {
      intake.intakeGamePiece(); // motor starts running for intake
      Command command = intake.outtakeItemCommand();
      commandTester.runUntilComplete(command); // run outtake

      command = intake.stopMotorCommand();
      assertMotorIsRunning(); // motor should still be running before stop command

      commandTester.runUntilComplete(command);

<<<<<<< HEAD
      fakeMotor.assertIsStopped();
    }
  }

=======
      assertMotorIsStopped(); // verify motor stops after stop command
    }
  }

  /** Asserts that the fake motor is currently stopped (demand ~ 0). */
  private void assertMotorIsStopped() {
    assertThat(fakeMotor.demand).isWithin(0.01).of(0.0);
  }

  /** Asserts that the fake motor is currently running (demand != 0). */
>>>>>>> 8a1a096e
  private void assertMotorIsRunning() {
    assertThat(fakeMotor.getDemand()).isNotWithin(0.01).of(0.0);
  }
}<|MERGE_RESOLUTION|>--- conflicted
+++ resolved
@@ -1,18 +1,20 @@
 package com.team2813.lib2813.subsystems;
 
 import static com.google.common.truth.Truth.assertThat;
-import static org.junit.jupiter.api.Assumptions.*;
+import static org.mockito.Mockito.mock;
+import static org.mockito.Mockito.verifyNoInteractions;
 
 import com.team2813.lib2813.control.ControlMode;
-import com.team2813.lib2813.control.Motor;
-import com.team2813.lib2813.testing.FakeMotor;
+import com.team2813.lib2813.control.PIDMotor;
 import com.team2813.lib2813.testing.junit.jupiter.CommandTester;
 import com.team2813.lib2813.testing.junit.jupiter.WPILibExtension;
+import com.team2813.lib2813.util.FakePIDMotor;
 import edu.wpi.first.wpilibj2.command.Command;
 import org.junit.jupiter.api.Test;
 import org.junit.jupiter.api.extension.ExtendWith;
 import org.junit.jupiter.params.ParameterizedClass;
 import org.junit.jupiter.params.provider.EnumSource;
+import org.mockito.Answers;
 
 /**
  * Parameterized unit tests for {@link ParameterizedIntakeSubsystem}.
@@ -40,19 +42,15 @@
    * <p>Allows constructing a testable instance with a fake motor and parameters.
    */
   private static class ConcreteParameterizedIntakeSubsystem extends ParameterizedIntakeSubsystem {
-    protected ConcreteParameterizedIntakeSubsystem(Motor intakeMotor, Params params) {
+    protected ConcreteParameterizedIntakeSubsystem(PIDMotor intakeMotor, Params params) {
       super(intakeMotor, params);
     }
   }
 
-<<<<<<< HEAD
-  private final FakeMotor fakeMotor = new FakeMotor();
-=======
   /** Fake motor instance used to verify motor demands without real hardware. */
   final FakePIDMotor fakeMotor = mock(FakePIDMotor.class, Answers.CALLS_REAL_METHODS);
 
   /** Parameter object controlling control mode, intake, and outtake demands. */
->>>>>>> 8a1a096e
   private final ParameterizedIntakeSubsystem.Params params;
 
   /**
@@ -77,12 +75,8 @@
   @Test
   public void initialState() {
     try (var ignored = new ConcreteParameterizedIntakeSubsystem(fakeMotor, params)) {
-<<<<<<< HEAD
-      fakeMotor.assertIsStopped();
-=======
       assertMotorIsStopped();
       verifyNoInteractions(fakeMotor); // ensures motor has not received any commands yet
->>>>>>> 8a1a096e
     }
   }
 
@@ -95,16 +89,12 @@
   public void intakeItem(CommandTester commandTester) {
     try (var intake = new ConcreteParameterizedIntakeSubsystem(fakeMotor, params)) {
       Command command = intake.intakeItemCommand();
-      fakeMotor.assertIsStopped();
+      assertMotorIsStopped();
 
       commandTester.runUntilComplete(command); // executes command fully
 
-<<<<<<< HEAD
-      assertThat(fakeMotor.getDemand()).isWithin(0.01).of(params.intakeDemand());
-=======
       // Verify that the motor received the expected intake demand
       assertThat(fakeMotor.demand).isWithin(0.01).of(params.intakeDemand());
->>>>>>> 8a1a096e
     }
   }
 
@@ -115,7 +105,6 @@
    */
   @Test
   public void stopAfterIntakingItem(CommandTester commandTester) {
-    assumeTrue(!ControlMode.MOTION_MAGIC.equals(params.controlMode()));
     try (var intake = new ConcreteParameterizedIntakeSubsystem(fakeMotor, params)) {
       Command command = intake.intakeItemCommand();
       commandTester.runUntilComplete(command); // run intake
@@ -125,11 +114,7 @@
 
       commandTester.runUntilComplete(command);
 
-<<<<<<< HEAD
-      fakeMotor.assertIsStopped();
-=======
       assertMotorIsStopped(); // motor should now be stopped
->>>>>>> 8a1a096e
     }
   }
 
@@ -147,7 +132,7 @@
 
       commandTester.runUntilComplete(command);
 
-      assertThat(fakeMotor.getDemand()).isWithin(0.01).of(params.outtakeDemand());
+      assertThat(fakeMotor.demand).isWithin(0.01).of(params.outtakeDemand());
     }
   }
 
@@ -158,7 +143,6 @@
    */
   @Test
   public void stopAfterOuttakingItem(CommandTester commandTester) {
-    assumeTrue(!ControlMode.MOTION_MAGIC.equals(params.controlMode()));
     try (var intake = new ConcreteParameterizedIntakeSubsystem(fakeMotor, params)) {
       intake.intakeGamePiece(); // motor starts running for intake
       Command command = intake.outtakeItemCommand();
@@ -169,12 +153,6 @@
 
       commandTester.runUntilComplete(command);
 
-<<<<<<< HEAD
-      fakeMotor.assertIsStopped();
-    }
-  }
-
-=======
       assertMotorIsStopped(); // verify motor stops after stop command
     }
   }
@@ -185,8 +163,7 @@
   }
 
   /** Asserts that the fake motor is currently running (demand != 0). */
->>>>>>> 8a1a096e
   private void assertMotorIsRunning() {
-    assertThat(fakeMotor.getDemand()).isNotWithin(0.01).of(0.0);
+    assertThat(fakeMotor.demand).isNotWithin(0.01).of(0.0);
   }
 }