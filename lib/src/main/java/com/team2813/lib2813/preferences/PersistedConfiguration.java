package com.team2813.lib2813.preferences;

import static edu.wpi.first.networktables.NetworkTable.PATH_SEPARATOR;

import edu.wpi.first.networktables.NetworkTable;
import edu.wpi.first.networktables.NetworkTableEntry;
import edu.wpi.first.networktables.NetworkTableInstance;
import edu.wpi.first.wpilibj.DataLogManager;
import edu.wpi.first.wpilibj.DriverStation;
import edu.wpi.first.wpilibj.Preferences;
import java.lang.reflect.*;
import java.util.HashMap;
import java.util.Map;
import java.util.function.*;

/**
 * Initializes the fields of a Record Class from values stored in {@link Preferences}.
 *
 * <p>The Preference values can be updated in the Elastic. Updated values will be stored in the
 * flash storage for the robot.
 *
 * <p>Example use:
 *
 * <pre>{@code
 * public final class Drive {
 *
 *   public record DriveConfiguration(
 *       boolean addVisionMeasurements, long robotWeight,
 *       DoubleSupplier powerMultiplier) {
 *
 *     public static DriveConfiguration fromPreferences() {
 *       return PersistedConfiguration.fromPreferences("Drive", DriveConfiguration.class);
 *     }
 *   }
 * }
 * }</pre>
 *
 * <p>In the above example, {@code fromPreferences()} would return a record instance with the values
 * populated the "Preferences" NetworkTables table. The keys would be:
 *
 * <ul>
 *   <li>{@code "Drive/addVisionMeasurements"}
 *   <li>{@code "Drive/robotWeight"}
 *   <li>{@code "Drive/powerMultiplier"}
 * </ul>
 *
 * <p>If no value is stored in Preferences for a key, the default value returned (and initialized in
 * Preferences) would be the default value for the type of the record component. In the above
 * example, if none of the above preference keys existed, preferences will be created with the
 * following values:
 *
 * <ul>
 *   <li>{@code "Drive/addVisionMeasurements"}: {@code false}
 *   <li>{@code "Drive/robotWeight"}: {@code 0}
 *   <li>{@code "Drive/powerMultiplier"}: {@code 0.0}
 * </ul>
 *
 * <p>The caller could specify different default values by passing an instance of the record class:
 *
 * <pre>{@code
 * public final class Drive {
 *
 *   public record DriveConfiguration(
 *       boolean addVisionMeasurements, long robotWeight,
 *       DoubleSupplier maxAngularVelocity) {
 *
 *     public static DriveConfiguration fromPreferences() {
 *       DriveConfiguration defaultConfig = new DriveConfiguration(
 *           true, 2813, () -> 3.14);
 *       return PersistedConfiguration.fromPreferences("Drive", defaultConfig);
 *     }
 *   }
 * }
 * }</pre>
 *
 * <p>In the above example, {@code fromPreferences()} would return a record instance with the values
 * populated the "Preferences" NetworkTables table. The keys and default values would be:
 *
 * <ul>
 *   <li>{@code "Drive/addVisionMeasurements"} (default value: {@code true})
 *   <li>{@code "Drive/robotWeight"} (default value: {@code 2813})
 *   <li>{@code "Drive/maxAngularVelocity"} (default value: {@code 3.14})
 * </ul>
 *
 * <p>For record classes with many component values of the same type, it is strongly recommended
 * that a builder is provided to construct the record, to avoid callers passing the parameters in
 * the wrong order. To make generation of a builder easier, consider using <a
 * href="https://github.com/google/auto/blob/main/value/userguide/autobuilder.md">{@code @AutoBuilder}</a>
 * from Google Auto or <a href="https://projectlombok.org/features/Builder">{@code @Builder}</a>
 * from Project Lombok. Note that {@code PersistedConfiguration} will use the default record
 * constructor to create record instances, so any parameter validation should be done in a custom
 * constructor; see <a href="https://www.baeldung.com/java-records-custom-constructor">Custom
 * Constructor in Java Records</a> for details.
 *
 * @since 2.0.0
 */
public final class PersistedConfiguration {
  /** Key used to track which record classes are bound to preference namespaces. */
  static final String REGISTERED_CLASSES_NETWORK_TABLE_KEY = "PersistedConfiguration/registry";

  /** Whether legacy keys have already been cleaned once per program run. */
  private static boolean deletedLegacyKeys = false;

  // Package-private fields for self-tests.
  static boolean throwExceptions = false;
  static Consumer<String> errorReporter = DataLogManager::log;

  /**
   * Constructs a record instance, populating its components from Preferences, using the provided
   * instance to get default values.
   *
   * <p>The provided instance supplies the default values. For each component:
   *
   * <ul>
   *   <li>If a corresponding preference already exists, that preference value is used.
   *   <li>If no preference exists, the component value from {@code configWithDefaults} is stored
   *       into Preferences and used as the returned value.
   * </ul>
   *
<<<<<<< HEAD
   * <p>The values for the components for the passed-in instance will be used as the default value
   * for the preference. If a component is a supplier, the supplier will be called at most once to
   * get the default instance. Suppliers cannot return {@code null}.
   *
   * @param preferenceName Preference subtable to use to get the values.
   * @param configWithDefaults Record instance with all values set to their preferred default
   *     values.
   * @return An instance of the record class, populated with data from the Preferences table.
   * @throws IllegalArgumentException If {@code preferenceName} is empty or contains a {@code '/'}.
   * @throws IllegalStateException If {@code preferenceName} was used for a different record class.
=======
   * @param preferenceName Subtable name under Preferences (must not contain '/')
   * @param configWithDefaults Instance containing default values for all record components
   * @return A new record instance populated with Preferences values
   * @throws IllegalArgumentException if {@code preferenceName} is empty or contains '/'
   * @throws IllegalStateException if {@code preferenceName} was already registered to a different
   *     record class
>>>>>>> 8a1a096e
   */
  public static <T extends Record> T fromPreferences(String preferenceName, T configWithDefaults) {
    @SuppressWarnings("unchecked")
    Class<T> recordClass = (Class<T>) configWithDefaults.getClass();
    return fromPreferences(preferenceName, recordClass, configWithDefaults);
  }

  /**
   * Construct a record instance with values loaded from Preferences, using Java defaults if no
   * explicit defaults are provided.
   *
   * <p>For example, an {@code int} component defaults to {@code 0}, and a {@code double} component
   * defaults to {@code 0.0}.
   *
<<<<<<< HEAD
   * <ul>
   *   <li>{@code boolean} or {@code BooleanSupplier} or {@code Supplier<Boolean>}
   *   <li>{@code int} or {@code IntSupplier} or {@code Supplier<Integer>}
   *   <li>{@code long} or {@code LongSupplier} or {@code Supplier<Long>}
   *   <li>{@code double} or {@code DoubleSupplier} or {@code Supplier<Double>}
   *   <li>{@code String} or {@code Supplier<String>}
   *   <li>{@code Record} following the above rules
   * </ul>
   *
   * <p>The default values for the preferences will be Java defaults (for example, zero for
   * integers).
   *
   * @param preferenceName Preference subtable to use to get the values.
   * @param recordClass Type of the record instance to populate from preferences.
   * @return An instance of the record class, populated with data from the Preferences table.
   * @throws IllegalArgumentException If {@code preferenceName} is empty or contains a {@code '/'}.
   * @throws IllegalStateException If {@code preferenceName} was used for a different record class.
=======
   * @param preferenceName Subtable name under Preferences
   * @param recordClass Record type to instantiate
   * @return A new record instance populated with Preferences values
   * @throws IllegalArgumentException if {@code preferenceName} is invalid
   * @throws IllegalStateException if namespace was registered to another class
>>>>>>> 8a1a096e
   */
  public static <T extends Record> T fromPreferences(String preferenceName, Class<T> recordClass) {
    return fromPreferences(preferenceName, recordClass, null);
  }

  /**
<<<<<<< HEAD
   * Creates a record class instance of the provided type, with fields populated from Preferences.
   *
   * @param preferenceName Preference subtable to use to get the values.
   * @param recordClass Type of the record instance to populate from preferences.
   * @param configWithDefaults Record instance with all values set to their preferred default values
   *     (can be {@code null}).
   * @return An instance of the record class, populated with data from the Preferences table.
=======
   * Internal shared implementation for record construction.
   *
   * @param preferenceName Preference subtable name
   * @param recordClass Record type
   * @param configWithDefaults Optional default instance (may be null)
>>>>>>> 8a1a096e
   */
  private static <T extends Record> T fromPreferences(
      String preferenceName, Class<T> recordClass, T configWithDefaults) {
    deleteLegacyKeys();
    validatePreferenceName(preferenceName);

    // TODO: Use Preferences.getNetworkTable() once there is a release of WPILib that includes it.
    NetworkTableInstance ntInstance = NetworkTableInstance.getDefault();
    verifyNotRegisteredToAnotherClass(ntInstance, preferenceName, recordClass);

    try {
      return createFromPreferences(preferenceName, recordClass, configWithDefaults);
    } catch (ReflectiveOperationException e) {
      if (throwExceptions) {
        throw new RuntimeException(e); // For unit tests
      }
      DriverStation.reportWarning(
          String.format("Could not copy preferences into %s: %s", recordClass.getSimpleName(), e),
          e.getStackTrace());
      return configWithDefaults;
    }
  }

  /** Validates that a preference name is legal (non-empty and does not contain path separators). */
  private static void validatePreferenceName(String name) {
    if (name.isEmpty()) {
      throw new IllegalArgumentException("name cannot be empty");
    }
    if (name.indexOf(PATH_SEPARATOR) >= 0) {
      throw new IllegalArgumentException(String.format("name cannot contain '%c'", PATH_SEPARATOR));
    }
  }

  /**
<<<<<<< HEAD
   * Throws an exception if the given record class has been registered under a different name.
   *
   * @param ntInstance The network table instance that the preference is published to.
   * @param name Preference subtable that will be used to get the values.
   * @param recordClass Type of the record instance to populate from preferences.
   * @throws IllegalStateException If the subtable of the given name was registered to a different
   *     class.
=======
   * Ensures the given preference namespace is not already registered to another record class.
   *
   * <p>Each namespace is stored in a special NetworkTable registry entry. If the namespace is new,
   * it is bound to the current record type. If it already exists and points to a different record
   * type, this method throws an exception.
>>>>>>> 8a1a096e
   */
  private static void verifyNotRegisteredToAnotherClass(
      NetworkTableInstance ntInstance, String name, Class<? extends Record> recordClass) {
    String recordName = recordClass.getCanonicalName();
    if (recordName == null) {
      recordName = recordClass.getName(); // fallback if canonical name unavailable
    }

    NetworkTable registeredClassesTable = ntInstance.getTable(REGISTERED_CLASSES_NETWORK_TABLE_KEY);
    NetworkTableEntry entry = registeredClassesTable.getEntry(name);
    if (!entry.exists()) {
      entry.setString(recordName);
      entry.clearPersistent();
    } else {
      String registeredTo = entry.getString("");
      if (!recordName.equals(registeredTo)) {
        throw new IllegalStateException(
            String.format(
                "Preference with name '%s' already registered to %s", name, registeredTo));
      }
    }
  }

  /**
<<<<<<< HEAD
   * Creates an instance of the given type using the provided default values.
   *
   * @param prefix String to prepend to record field names to get the Preference key.
   * @param clazz Record class type.
   * @param configWithDefaults Default values to use if there are no values stored in NetworkTables.
   * @return An instance of the record class, populated with data from the Preferences table.
   * @throws ReflectiveOperationException If the fields of the class cannot be read via reflection.
=======
   * Core factory logic: instantiate a record using reflection, reading each component value from
   * Preferences (or defaults).
>>>>>>> 8a1a096e
   */
  private static <T> T createFromPreferences(
      String prefix, Class<? extends T> clazz, T configWithDefaults)
      throws ReflectiveOperationException {
    var components = clazz.getRecordComponents();
    Object[] params = new Object[components.length];
    Class<?>[] types = new Class[components.length];

    int i = 0;
    for (RecordComponent component : components) {
      String name = component.getName();
      String key = prefix + PATH_SEPARATOR + name; // Preference key = namespace/componentName
      Class<?> type = component.getType();
      types[i] = type;

      boolean needComponentValue;
      PreferenceFactory factory = null;
      boolean isRecordField = Record.class.isAssignableFrom(type);

      if (isRecordField) {
        // Nested record: recurse into sub-record
        needComponentValue = true;
      } else {
        factory = TYPE_TO_FACTORY.get(type);
        if (factory == null) {
          // Unsupported type: fall back to copying default value
          needComponentValue = true;
        } else {
          // If no key exists, we need the component value for initialization
          needComponentValue = !Preferences.containsKey(key);
        }
      }

      Object componentValue = null;
      if (needComponentValue && configWithDefaults != null) {
        // Use reflection to get the field value from the default record instance
        Field defaultValueField = clazz.getDeclaredField(name);
        defaultValueField.setAccessible(true);
        componentValue = defaultValueField.get(configWithDefaults);
      }

      if (isRecordField) {
        params[i] = createFromPreferences(key, type, componentValue);
      } else if (factory == null) {
        warn("Cannot store '%s' in Preferences; type %s is unsupported", name, type);
        params[i] = componentValue;
      } else {
        // Use registered factory to create the value (from Preferences or defaults)
        params[i] =
            factory.create(
                component, key, componentValue, /* initializePreference= */ needComponentValue);
      }
      i++;
    }

    Constructor<? extends T> constructor = clazz.getDeclaredConstructor(types);
    constructor.setAccessible(true);
    return constructor.newInstance(params);
  }

<<<<<<< HEAD
  /**
   * Type-safe functional interface for creating an instance of a type using data in Preferences.
   */
=======
  /** Functional interface mapping a record component into a preference-backed value. */
>>>>>>> 8a1a096e
  @FunctionalInterface
  private interface GenericPreferenceFactory<T> {
    /**
     * Gets a value from Preferences for the given component.
     *
     * @param component Provides dynamic access to the component of the record class.
     * @param key The Preference key that should be used when initializing the Preference.
     * @param defaultValue The default value that should be used when initializing the Preference.
     * @param initializePreference Whether the preference should be initialized.
     * @return The value; will match the type in "component";
     */
    T create(RecordComponent component, String key, T defaultValue, boolean initializePreference);
  }

<<<<<<< HEAD
  /**
   * Functional interface for creating an instance of a type using data in Preferences.
   *
   * <p>Note: this interface exists to avoid ugly casts in the code that uses the reflection APIs.
   */
=======
  /** Generic variant of {@link PreferenceFactory} with typed defaults. */
>>>>>>> 8a1a096e
  @FunctionalInterface
  private interface PreferenceFactory {
    /**
     * Gets a value from Preferences for the given component.
     *
     * @param component Provides dynamic access to the component of the record class.
     * @param key The Preference key that should be used when initializing the Preference.
     * @param defaultValue The default value that should be used when initializing the Preference.
     * @param initializePreference Whether the preference should be initialized.
     * @return The value; will match the type in "component";
     */
    Object create(
        RecordComponent component, String key, Object defaultValue, boolean initializePreference);
  }

  /** Registry of supported record component types to their corresponding factories. */
  private static final Map<Type, PreferenceFactory> TYPE_TO_FACTORY = new HashMap<>();

  /**
   * Registers a preference factory with a type.
   *
   * @param type The type to register.
   * @param simpleFactory The factory that should be used to create values of the given type.
   */
  @SuppressWarnings("unchecked")
  private static <T> void register(Class<T> type, GenericPreferenceFactory<T> simpleFactory) {
    PreferenceFactory factory =
        (component, key, defaultValue, initializePreference) ->
            simpleFactory.create(component, key, (T) defaultValue, initializePreference);
    TYPE_TO_FACTORY.put(type, factory);
  }

  // Static initialization: register supported primitive and supplier types
  static {
    register(Boolean.TYPE, PersistedConfiguration::booleanFactory);
    register(BooleanSupplier.class, PersistedConfiguration::booleanSupplierFactory);
    register(Integer.TYPE, PersistedConfiguration::intFactory);
    register(IntSupplier.class, PersistedConfiguration::intSupplierFactory);
    register(Long.TYPE, PersistedConfiguration::longFactory);
    register(LongSupplier.class, PersistedConfiguration::longSupplierFactory);
    register(Double.TYPE, PersistedConfiguration::doubleFactory);
    register(DoubleSupplier.class, PersistedConfiguration::doubleSupplierFactory);
    register(String.class, PersistedConfiguration::stringFactory);
    register(Supplier.class, PersistedConfiguration::supplierFactory);
  }

  /** Maps boxed types to the primitive/supported type used for preferences. */
  private static final Map<Type, Type> SUPPLIER_TYPE_TO_REGISTERED_TYPE =
      Map.of(
          Boolean.class, Boolean.TYPE,
          Integer.class, Integer.TYPE,
          Long.class, Long.TYPE,
          Double.class, Double.TYPE,
          String.class, String.class);

  // ===============================
  // FACTORY IMPLEMENTATIONS
  // ===============================

  private static boolean booleanFactory(
      RecordComponent component, String key, Boolean defaultValue, boolean initialize) {
    if (initialize) {
      if (defaultValue == null) {
        defaultValue = Boolean.FALSE;
      }
      Preferences.initBoolean(key, defaultValue);
      return defaultValue;
    }
    return Preferences.getBoolean(key, false);
  }

  /** Gets a BooleanSupplier value from Preferences for the given component. */
  private static BooleanSupplier booleanSupplierFactory(
      RecordComponent component,
      String key,
      BooleanSupplier defaultValueSupplier,
      boolean initialize) {
    if (initialize) {
      boolean defaultValue =
          defaultValueSupplier != null
              ? defaultValueSupplier.getAsBoolean()
              : false; // ternary java operation for people who don't know
      Preferences.initBoolean(key, defaultValue);
    }
    return () -> Preferences.getBoolean(key, false);
  }

  private static int intFactory(
      RecordComponent component, String key, Integer defaultValue, boolean initialize) {
    if (initialize) {
      if (defaultValue == null) {
        defaultValue = 0;
      }
      Preferences.initInt(key, defaultValue);
      return defaultValue;
    }
    return Preferences.getInt(key, 0);
  }

  private static IntSupplier intSupplierFactory(
      RecordComponent component, String key, IntSupplier defaultValueSupplier, boolean initialize) {
    if (initialize) {
      int defaultValue = defaultValueSupplier != null ? defaultValueSupplier.getAsInt() : 0;
      Preferences.initInt(key, defaultValue);
    }
    return () -> Preferences.getInt(key, 0);
  }

  private static long longFactory(
      RecordComponent component, String key, Long defaultValue, boolean initialize) {
    if (initialize) {
      if (defaultValue == null) {
        defaultValue = 0L;
      }
      Preferences.initLong(key, defaultValue);
      return defaultValue;
    }
    return Preferences.getLong(key, 0);
  }

  private static LongSupplier longSupplierFactory(
      RecordComponent component,
      String key,
      LongSupplier defaultValueSupplier,
      boolean initialize) {
    if (initialize) {
      long defaultValue = defaultValueSupplier != null ? defaultValueSupplier.getAsLong() : 0;
      Preferences.initLong(key, defaultValue);
    }
    return () -> Preferences.getLong(key, 0);
  }

  private static double doubleFactory(
      RecordComponent component, String key, Double defaultValue, boolean initialize) {
    if (initialize) {
      if (defaultValue == null) {
        defaultValue = 0.0;
      }
      Preferences.initDouble(key, defaultValue);
      return defaultValue;
    }
    return Preferences.getDouble(key, 0);
  }

  private static DoubleSupplier doubleSupplierFactory(
      RecordComponent component,
      String key,
      DoubleSupplier defaultValueSupplier,
      boolean initialize) {
    if (initialize) {
      double defaultValue = defaultValueSupplier != null ? defaultValueSupplier.getAsDouble() : 0;
      Preferences.initDouble(key, defaultValue);
    }
    return () -> Preferences.getDouble(key, 0);
  }

  private static String stringFactory(
      RecordComponent component, String key, String defaultValue, boolean initialize) {
    if (initialize) {
      if (defaultValue == null) {
        defaultValue = "";
      }
      Preferences.initString(key, defaultValue);
      return defaultValue;
    }
    return Preferences.getString(key, "");
  }

  private static Supplier<?> supplierFactory(
      RecordComponent component, String key, Supplier<?> defaultValueSupplier, boolean initialize) {
    Type supplierType =
        ((ParameterizedType) component.getGenericType()).getActualTypeArguments()[0];
    Type registeredType = SUPPLIER_TYPE_TO_REGISTERED_TYPE.get(supplierType);
    if (registeredType == null) {
      warn(
          "Cannot store '%s' in Preferences; type %s is unsupported",
          component.getName(), component.getGenericType());
      return defaultValueSupplier;
    }
    PreferenceFactory factory = TYPE_TO_FACTORY.get(registeredType);

    if (initialize) {
      Object defaultValue = null;
      if (defaultValueSupplier != null) {
        defaultValue = defaultValueSupplier.get();
        if (defaultValue == null) {
          warn("Cannot store '%s' in Preferences; default value is null", component.getName());
          return defaultValueSupplier;
        }
      }
      factory.create(component, key, defaultValue, true);
    }

    return () -> factory.create(component, key, null, false);
  }

<<<<<<< HEAD
  /** Deletes Preferences that were created by older versions of this class. */
=======
  /**
   * Removes legacy ".registeredTo" keys from Preferences (used by older versions of this class).
   * Ensures backward compatibility without polluting the Preferences namespace.
   */
>>>>>>> 8a1a096e
  private static void deleteLegacyKeys() {
    if (!deletedLegacyKeys) {
      for (var key : Preferences.getKeys()) {
        if (key.endsWith(".registeredTo")) {
          Preferences.remove(key);
        }
      }
      deletedLegacyKeys = true;
    }
  }

<<<<<<< HEAD
  /**
   * Emits a warning, usually via {@link DataLogManager}.
   *
   * @param format A format string as described in {@link java.util.Formatter Formatter}.
   * @param args Arguments referenced by the format specifiers in the format string.
   */
=======
  /** Utility method for reporting warnings. Logs to the configured {@link #errorReporter}. */
>>>>>>> 8a1a096e
  private static void warn(String format, Object... args) {
    String message = String.format("WARNING: " + format, args);
    errorReporter.accept(message);
  }

  /** Private constructor to prevent instantiation. */
  private PersistedConfiguration() {
    throw new AssertionError("Not instantiable");
  }
}<|MERGE_RESOLUTION|>--- conflicted
+++ resolved
@@ -117,25 +117,12 @@
    *       into Preferences and used as the returned value.
    * </ul>
    *
-<<<<<<< HEAD
-   * <p>The values for the components for the passed-in instance will be used as the default value
-   * for the preference. If a component is a supplier, the supplier will be called at most once to
-   * get the default instance. Suppliers cannot return {@code null}.
-   *
-   * @param preferenceName Preference subtable to use to get the values.
-   * @param configWithDefaults Record instance with all values set to their preferred default
-   *     values.
-   * @return An instance of the record class, populated with data from the Preferences table.
-   * @throws IllegalArgumentException If {@code preferenceName} is empty or contains a {@code '/'}.
-   * @throws IllegalStateException If {@code preferenceName} was used for a different record class.
-=======
    * @param preferenceName Subtable name under Preferences (must not contain '/')
    * @param configWithDefaults Instance containing default values for all record components
    * @return A new record instance populated with Preferences values
    * @throws IllegalArgumentException if {@code preferenceName} is empty or contains '/'
    * @throws IllegalStateException if {@code preferenceName} was already registered to a different
    *     record class
->>>>>>> 8a1a096e
    */
   public static <T extends Record> T fromPreferences(String preferenceName, T configWithDefaults) {
     @SuppressWarnings("unchecked")
@@ -150,60 +137,28 @@
    * <p>For example, an {@code int} component defaults to {@code 0}, and a {@code double} component
    * defaults to {@code 0.0}.
    *
-<<<<<<< HEAD
-   * <ul>
-   *   <li>{@code boolean} or {@code BooleanSupplier} or {@code Supplier<Boolean>}
-   *   <li>{@code int} or {@code IntSupplier} or {@code Supplier<Integer>}
-   *   <li>{@code long} or {@code LongSupplier} or {@code Supplier<Long>}
-   *   <li>{@code double} or {@code DoubleSupplier} or {@code Supplier<Double>}
-   *   <li>{@code String} or {@code Supplier<String>}
-   *   <li>{@code Record} following the above rules
-   * </ul>
-   *
-   * <p>The default values for the preferences will be Java defaults (for example, zero for
-   * integers).
-   *
-   * @param preferenceName Preference subtable to use to get the values.
-   * @param recordClass Type of the record instance to populate from preferences.
-   * @return An instance of the record class, populated with data from the Preferences table.
-   * @throws IllegalArgumentException If {@code preferenceName} is empty or contains a {@code '/'}.
-   * @throws IllegalStateException If {@code preferenceName} was used for a different record class.
-=======
    * @param preferenceName Subtable name under Preferences
    * @param recordClass Record type to instantiate
    * @return A new record instance populated with Preferences values
    * @throws IllegalArgumentException if {@code preferenceName} is invalid
    * @throws IllegalStateException if namespace was registered to another class
->>>>>>> 8a1a096e
    */
   public static <T extends Record> T fromPreferences(String preferenceName, Class<T> recordClass) {
     return fromPreferences(preferenceName, recordClass, null);
   }
 
   /**
-<<<<<<< HEAD
-   * Creates a record class instance of the provided type, with fields populated from Preferences.
-   *
-   * @param preferenceName Preference subtable to use to get the values.
-   * @param recordClass Type of the record instance to populate from preferences.
-   * @param configWithDefaults Record instance with all values set to their preferred default values
-   *     (can be {@code null}).
-   * @return An instance of the record class, populated with data from the Preferences table.
-=======
    * Internal shared implementation for record construction.
    *
    * @param preferenceName Preference subtable name
    * @param recordClass Record type
    * @param configWithDefaults Optional default instance (may be null)
->>>>>>> 8a1a096e
    */
   private static <T extends Record> T fromPreferences(
       String preferenceName, Class<T> recordClass, T configWithDefaults) {
     deleteLegacyKeys();
+    NetworkTableInstance ntInstance = NetworkTableInstance.getDefault();
     validatePreferenceName(preferenceName);
-
-    // TODO: Use Preferences.getNetworkTable() once there is a release of WPILib that includes it.
-    NetworkTableInstance ntInstance = NetworkTableInstance.getDefault();
     verifyNotRegisteredToAnotherClass(ntInstance, preferenceName, recordClass);
 
     try {
@@ -230,21 +185,11 @@
   }
 
   /**
-<<<<<<< HEAD
-   * Throws an exception if the given record class has been registered under a different name.
-   *
-   * @param ntInstance The network table instance that the preference is published to.
-   * @param name Preference subtable that will be used to get the values.
-   * @param recordClass Type of the record instance to populate from preferences.
-   * @throws IllegalStateException If the subtable of the given name was registered to a different
-   *     class.
-=======
    * Ensures the given preference namespace is not already registered to another record class.
    *
    * <p>Each namespace is stored in a special NetworkTable registry entry. If the namespace is new,
    * it is bound to the current record type. If it already exists and points to a different record
    * type, this method throws an exception.
->>>>>>> 8a1a096e
    */
   private static void verifyNotRegisteredToAnotherClass(
       NetworkTableInstance ntInstance, String name, Class<? extends Record> recordClass) {
@@ -269,18 +214,8 @@
   }
 
   /**
-<<<<<<< HEAD
-   * Creates an instance of the given type using the provided default values.
-   *
-   * @param prefix String to prepend to record field names to get the Preference key.
-   * @param clazz Record class type.
-   * @param configWithDefaults Default values to use if there are no values stored in NetworkTables.
-   * @return An instance of the record class, populated with data from the Preferences table.
-   * @throws ReflectiveOperationException If the fields of the class cannot be read via reflection.
-=======
    * Core factory logic: instantiate a record using reflection, reading each component value from
    * Preferences (or defaults).
->>>>>>> 8a1a096e
    */
   private static <T> T createFromPreferences(
       String prefix, Class<? extends T> clazz, T configWithDefaults)
@@ -341,60 +276,22 @@
     return constructor.newInstance(params);
   }
 
-<<<<<<< HEAD
-  /**
-   * Type-safe functional interface for creating an instance of a type using data in Preferences.
-   */
-=======
   /** Functional interface mapping a record component into a preference-backed value. */
->>>>>>> 8a1a096e
+  @FunctionalInterface
+  private interface PreferenceFactory {
+    Object create(
+        RecordComponent component, String key, Object defaultValue, boolean initializePreference);
+  }
+
+  /** Generic variant of {@link PreferenceFactory} with typed defaults. */
   @FunctionalInterface
   private interface GenericPreferenceFactory<T> {
-    /**
-     * Gets a value from Preferences for the given component.
-     *
-     * @param component Provides dynamic access to the component of the record class.
-     * @param key The Preference key that should be used when initializing the Preference.
-     * @param defaultValue The default value that should be used when initializing the Preference.
-     * @param initializePreference Whether the preference should be initialized.
-     * @return The value; will match the type in "component";
-     */
     T create(RecordComponent component, String key, T defaultValue, boolean initializePreference);
-  }
-
-<<<<<<< HEAD
-  /**
-   * Functional interface for creating an instance of a type using data in Preferences.
-   *
-   * <p>Note: this interface exists to avoid ugly casts in the code that uses the reflection APIs.
-   */
-=======
-  /** Generic variant of {@link PreferenceFactory} with typed defaults. */
->>>>>>> 8a1a096e
-  @FunctionalInterface
-  private interface PreferenceFactory {
-    /**
-     * Gets a value from Preferences for the given component.
-     *
-     * @param component Provides dynamic access to the component of the record class.
-     * @param key The Preference key that should be used when initializing the Preference.
-     * @param defaultValue The default value that should be used when initializing the Preference.
-     * @param initializePreference Whether the preference should be initialized.
-     * @return The value; will match the type in "component";
-     */
-    Object create(
-        RecordComponent component, String key, Object defaultValue, boolean initializePreference);
   }
 
   /** Registry of supported record component types to their corresponding factories. */
   private static final Map<Type, PreferenceFactory> TYPE_TO_FACTORY = new HashMap<>();
 
-  /**
-   * Registers a preference factory with a type.
-   *
-   * @param type The type to register.
-   * @param simpleFactory The factory that should be used to create values of the given type.
-   */
   @SuppressWarnings("unchecked")
   private static <T> void register(Class<T> type, GenericPreferenceFactory<T> simpleFactory) {
     PreferenceFactory factory =
@@ -567,14 +464,10 @@
     return () -> factory.create(component, key, null, false);
   }
 
-<<<<<<< HEAD
-  /** Deletes Preferences that were created by older versions of this class. */
-=======
   /**
    * Removes legacy ".registeredTo" keys from Preferences (used by older versions of this class).
    * Ensures backward compatibility without polluting the Preferences namespace.
    */
->>>>>>> 8a1a096e
   private static void deleteLegacyKeys() {
     if (!deletedLegacyKeys) {
       for (var key : Preferences.getKeys()) {
@@ -586,16 +479,7 @@
     }
   }
 
-<<<<<<< HEAD
-  /**
-   * Emits a warning, usually via {@link DataLogManager}.
-   *
-   * @param format A format string as described in {@link java.util.Formatter Formatter}.
-   * @param args Arguments referenced by the format specifiers in the format string.
-   */
-=======
   /** Utility method for reporting warnings. Logs to the configured {@link #errorReporter}. */
->>>>>>> 8a1a096e
   private static void warn(String format, Object... args) {
     String message = String.format("WARNING: " + format, args);
     errorReporter.accept(message);
