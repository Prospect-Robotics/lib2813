package com.team2813.lib2813.subsystems;

import static edu.wpi.first.units.Units.Amps;
import static edu.wpi.first.units.Units.Rotations;

import com.revrobotics.spark.SparkBase.ControlType;
import com.team2813.lib2813.control.ControlMode;
import com.team2813.lib2813.control.Encoder;
import com.team2813.lib2813.control.Motor;
import com.team2813.lib2813.control.PIDMotor;
import edu.wpi.first.math.controller.PIDController;
import edu.wpi.first.networktables.BooleanPublisher;
import edu.wpi.first.networktables.DoublePublisher;
import edu.wpi.first.networktables.NetworkTable;
import edu.wpi.first.networktables.NetworkTableInstance;
import edu.wpi.first.units.AngleUnit;
import edu.wpi.first.units.Units;
import edu.wpi.first.units.measure.Angle;
import edu.wpi.first.units.measure.AngularVelocity;
import edu.wpi.first.units.measure.Current;
import edu.wpi.first.wpilibj2.command.Command;
import edu.wpi.first.wpilibj2.command.InstantCommand;
import edu.wpi.first.wpilibj2.command.SubsystemBase;
import java.util.Objects;
import java.util.function.Supplier;

/**
 * Defines a generic subsystem comprising a motor and encoder.
 *
 * <p>The MotorSybsystem supports a dual operation mode:
 *
 * <ul>
 *   <li><b>PID Mode</b> - the user set a destination position (aka "setpoint") and the motor
 *       subsystem engages a PID Controller to drive the motor to that setpoint.
 *   <li><b>Direct User Input Mode</b> - the subsystem responds to direct input from the user (i.e.,
 *       voltage or duty cycle).
 * </ul>
 *
 * <p>The <b>PID Mode</b> is enabled by calling {@link setSetpoint(T)}. The subsystem starts moving
 * toward the setpoint and maintains position at the setpoint under the control of the PID
 * controller. The motor system's {@link isEnabled()} returns {@code true}.
 *
 * <p>The <b>Direct User Input Mode</b> is activated when the user calls the {@link
 * set(ControlType,double,double)} or {@link set(ControlType,double)} method, where the user
 * provides direct input of type ControlType (specified via {@link
 * MotorSubsystemConfiguration#controlMode(ControlType)}). The PID Mode is interrupted and
 * disengaged, and {@link isEnabled()} returns {@code false}. It can be re-engaged with the {@link
 * enable()} method and will resume movement toward setpoint.
 *
 * @param <T> the type of the {@link Supplier<Angle>} used to specify setpoints.
 */
public abstract class MotorSubsystem<T extends Supplier<Angle>> extends SubsystemBase
    implements Motor, Encoder {

  protected final Motor motor;
  protected final Encoder encoder;
  protected final ControlMode controlMode;
  protected final AngleUnit rotationUnit;
  protected final double acceptableError;
  protected final PIDController controller;
  private final DoublePublisher positionPublisher;
  private final BooleanPublisher atPositionPublisher;
  private final DoublePublisher appliedCurrentPublisher;
  private final DoublePublisher setpointPublisher;

  private boolean isEnabled;

  protected MotorSubsystem(MotorSubsystemConfiguration builder) {
    controller = builder.controller;
    controller.setTolerance(builder.acceptableError);
    controller.setSetpoint(builder.startingPosition);
    acceptableError = builder.acceptableError;
    motor = builder.motor;
    encoder = builder.encoder;
    controlMode = builder.controlMode;
    rotationUnit = builder.rotationUnit;
    if (builder.ntInstance != null) {
      NetworkTable networkTable = builder.ntInstance.getTable(getName());
      positionPublisher = networkTable.getDoubleTopic("position").publish();
      atPositionPublisher = networkTable.getBooleanTopic("at position").publish();
      appliedCurrentPublisher = networkTable.getDoubleTopic("applied current").publish();
      setpointPublisher = networkTable.getDoubleTopic("setpoint").publish();
    } else {
      positionPublisher = null;
      atPositionPublisher = null;
      appliedCurrentPublisher = null;
      setpointPublisher = null;
    }
  }

  /**
   * Sets the desired setpoint to the provided value, and enables the PID control.
   *
   * @param position the position to go to.
   */
  public void setSetpoint(T position) {
    if (!isEnabled()) {
      enable();
    }
    double setpoint = position.get().in(rotationUnit);
    controller.setSetpoint(setpoint);
  }

  /**
   * Returns a command that sets the desired setpoint to the provided value.
   *
   * @param setpoint the position to go to.
   */
  public final Command setSetpointCommand(T setpoint) {
    return new InstantCommand(() -> this.setSetpoint(setpoint), this);
  }

  /** Returns the current setpoint as an angle. */
  public Angle getSetpoint() {
    return rotationUnit.of(controller.getSetpoint());
  }

  /** Determines if the motor is at the current setpoint, within the acceptable error. */
  public final boolean atPosition() {
    return Math.abs(getMeasurement() - controller.getSetpoint()) <= acceptableError;
  }

  /**
   * {@inheritDoc}
   *
   * <p>Additionally, this method disables PID control of the subsystem
   */
  @Override
  public void set(ControlMode mode, double demand, double feedForward) {
    if (isEnabled()) {
      disable();
    }
    motor.set(mode, demand, feedForward);
  }

  @Override
  public Current getAppliedCurrent() {
    return motor.getAppliedCurrent();
  }

  /**
   * Engages the PID Controller.
   *
   * <p>The motor voltage will be periodically updated to move the motor towards the current
   * setpoint.
   *
   * <p>If this method is called after the motor drive toward setpoint was interrupted by user
   * interruption, the motor will resume its movement towards the last set setpoint.
   */
  public void enable() {
    isEnabled = true;
  }

  /**
   * Stops the motor.
   *
   * <p>The motor voltage will be set to zero, and the motor will not adjust to move towards the
   * current setpoint.
   */
  public void disable() {
    isEnabled = false;
    motor.disable();
  }

  /**
   * Returns whether the PID controller is engaged.
   *
   * <p>When the PID controller is engaged, the motor system is moving toward the user-specified
   * setpoint position (set via {@link setSetpoint(T)}), or, if it has already reached the setpoint,
   * is maintaining that position.
   *
   * @return Whether the PID controller is engaged.
   */
  public boolean isEnabled() {
    return isEnabled;
  }

  /**
   * {@inheritDoc}
   *
   * <p>Additionally, this method disables PID control of the subsystem. It <em>does not</em> clamp
   * the provided value.
   */
  @Override
  public void set(ControlMode mode, double demand) {
    isEnabled = false;
    motor.set(mode, demand);
  }

  /**
   * Clamps the given output value and provides it to the motor.
   *
   * <p>This was protected and non-final to allow subclasses to clamp the output. Subclasses should
   * override {@link #clampOutput(double)}.
   *
   * @param output The output calculated by the PID algorithm.
   * @param setpoint Ignored.
   * @deprecated Subclasses should override {@link #clampOutput(double)}.
   */
  @Deprecated
  protected void useOutput(double output, double setpoint) {
    motor.set(controlMode, clampOutput(output));
  }

  /**
   * Clamps the given output value and provides it to the motor.
   *
   * <p>This is called by {@link #periodic()} if this subsystem is enabled.
   */
  private void useOutput(double output) {
    useOutput(output, controller.getSetpoint());
  }

  /**
   * Extension point that allows subclasses to clamp the output.
   *
   * <p>The default implementation returns the provided value.
   *
   * @param output Output provided by the PID controller.
   * @return Output to provide to the motor.
   * @see edu.wpi.first.math.MathUtil#clamp(double, double, double)
   */
  protected double clampOutput(double output) {
    return output;
  }

<<<<<<< HEAD
  /**
   * Returns the current position of the motor subsystem in the units specified by rotationUnit.
   * This position is used by the PID controller (when it is enabled) to determine if it is already
   * at position or needs to adjust the subsystem position to reach a user-specified setpoint.
   */
  protected final double getMeasurement() {
=======
  protected double getMeasurement() {
>>>>>>> a820ca29
    return encoder.getPositionMeasure().in(rotationUnit);
  }

  @Override
  @Deprecated(forRemoval = true)
  public double position() {
    return encoder.position();
  }

  @Override
  public Angle getPositionMeasure() {
    return encoder.getPositionMeasure();
  }

  @Override
  @Deprecated(forRemoval = true)
  public void setPosition(double position) {
    encoder.setPosition(position);
  }

  @Override
  public void setPosition(Angle position) {
    encoder.setPosition(position);
  }

  @Override
  @Deprecated(forRemoval = true)
  public double getVelocity() {
    return encoder.getVelocity();
  }

  @Override
  public AngularVelocity getVelocityMeasure() {
    return encoder.getVelocityMeasure();
  }

  /** Applies the PID output to the motor if this subsystem is enabled. */
  @Override
  public void periodic() {
    if (isEnabled) {
      useOutput(controller.calculate(getMeasurement()));
    }
    if (positionPublisher != null) {
      positionPublisher.set(getPositionMeasure().in(Rotations));
      setpointPublisher.set(getSetpoint().in(Rotations));
      atPositionPublisher.set(atPosition());
      appliedCurrentPublisher.set(getAppliedCurrent().in(Amps));
    }
  }

  /** A configuration for a MotorSubsystem */
  public static class MotorSubsystemConfiguration {
    /** The default acceptable position error. */
    public static final double DEFAULT_ERROR = 5.0;

    /** The default starting position if one is not provided. */
    public static final double DEFAULT_STARTING_POSITION = 0.0;

    private ControlMode controlMode;
    private AngleUnit rotationUnit;
    private final Motor motor;
    private final Encoder encoder;
    private PIDController controller;
    private double acceptableError;
    private double startingPosition;
    private NetworkTableInstance ntInstance;

    /**
     * Creates a new configuration for a MotorSubsystems. The default acceptable error is {@value
     * #DEFAULT_ERROR}, the PID constants are set to 0, and the starting position is {@value
     * #DEFAULT_STARTING_POSITION}
     *
     * @param motor the motor to control
     * @param encoder the encoder providing feedback
     */
    public MotorSubsystemConfiguration(Motor motor, Encoder encoder) {
      this.motor = Objects.requireNonNull(motor, "motor should not be null");
      this.encoder = Objects.requireNonNull(encoder, "encoder should not be null");
      controller = new PIDController(0, 0, 0);
      acceptableError = DEFAULT_ERROR;
      startingPosition = DEFAULT_STARTING_POSITION;
      controlMode = ControlMode.DUTY_CYCLE;
      rotationUnit = Units.Rotations;
    }

    /**
     * Creates a new config for MotorSubsystems using a motor that has a built-in encoder. The
     * default acceptable error is {@value #DEFAULT_ERROR}, the PID constants are set to 0, and the
     * starting position is {@value #DEFAULT_STARTING_POSITION}
     *
     * @param motor the integrated motor controller
     */
    public MotorSubsystemConfiguration(PIDMotor motor) {
      this(motor, motor);
    }

    /**
     * Sets the controller used to calculate the next value
     *
     * @param controller The PID controller
     * @return {@code this} for chaining
     */
    public MotorSubsystemConfiguration controller(PIDController controller) {
      this.controller = controller;
      return this;
    }

    /**
     * Sets the control mode to use when giving output to the motor. Defaults to {@link
     * ControlMode#DUTY_CYCLE}.
     *
     * @param controlMode The mode to use when controlling the motor
     * @return {@code this} for chaining
     * @throws IllegalArgumentException If {@code controlMode} is for positional control
     */
    public MotorSubsystemConfiguration controlMode(ControlMode controlMode) {
      if (controlMode.isPositionalControl()) {
        throw new IllegalArgumentException(
            String.format(
                "Control mode %s is for positional control. This is invalid! Please use a different"
                    + " control mode",
                controlMode));
      }
      this.controlMode = controlMode;
      return this;
    }

    /**
     * Sets the PID constants for the controller
     *
     * @param p the proportional
     * @param i the integral
     * @param d the derivative
     * @return {@code this} for chaining
     */
    public MotorSubsystemConfiguration PID(double p, double i, double d) {
      controller.setPID(p, i, d);
      return this;
    }

    /**
     * Sets the initial setpoint of the controller
     *
     * @param startingPosition the initial setpoint
     * @return {@code this} for chaining
     */
    public MotorSubsystemConfiguration startingPosition(Angle startingPosition) {
      this.startingPosition = startingPosition.in(this.rotationUnit);
      return this;
    }

    /**
     * Sets the initial setpoint of the controller from the current value of a supplier.
     *
     * <p>This is provided to allow the subclass to define an {@code Enum} (that implements {@code
     * Supplier<Angle>}) which defines the supported positions of this subsystem.
     *
     * @param startingPositionSupplier supplier to use to get the initial setpoint
     * @return {@code this} for chaining
     */
    public MotorSubsystemConfiguration startingPosition(Supplier<Angle> startingPositionSupplier) {
      return startingPosition(startingPositionSupplier.get());
    }

    /** Sets the acceptable position error. */
    public MotorSubsystemConfiguration acceptableError(double error) {
      this.acceptableError = error;
      return this;
    }

    /**
     * Sets the unit to use for PID calculations
     *
     * @param rotationUnit The angle unit to use for calculations
     */
    public MotorSubsystemConfiguration rotationUnit(AngleUnit rotationUnit) {
      startingPosition = rotationUnit.convertFrom(startingPosition, this.rotationUnit);
      this.rotationUnit = rotationUnit;
      return this;
    }

    public MotorSubsystemConfiguration publishTo(NetworkTableInstance ntInstance) {
      this.ntInstance = ntInstance;
      return this;
    }
  }
}<|MERGE_RESOLUTION|>--- conflicted
+++ resolved
@@ -224,16 +224,12 @@
     return output;
   }
 
-<<<<<<< HEAD
   /**
    * Returns the current position of the motor subsystem in the units specified by rotationUnit.
    * This position is used by the PID controller (when it is enabled) to determine if it is already
    * at position or needs to adjust the subsystem position to reach a user-specified setpoint.
    */
   protected final double getMeasurement() {
-=======
-  protected double getMeasurement() {
->>>>>>> a820ca29
     return encoder.getPositionMeasure().in(rotationUnit);
   }
 
