--- conflicted
+++ resolved
@@ -1,24 +1,15 @@
 package com.team2813.lib2813.subsystems;
-
-import static edu.wpi.first.units.Units.Amps;
-import static edu.wpi.first.units.Units.Rotations;
 
 import com.team2813.lib2813.control.ControlMode;
 import com.team2813.lib2813.control.Encoder;
 import com.team2813.lib2813.control.Motor;
 import com.team2813.lib2813.control.PIDMotor;
 import edu.wpi.first.math.controller.PIDController;
-import edu.wpi.first.networktables.BooleanPublisher;
-import edu.wpi.first.networktables.DoublePublisher;
-import edu.wpi.first.networktables.NetworkTable;
-import edu.wpi.first.networktables.NetworkTableInstance;
 import edu.wpi.first.units.AngleUnit;
 import edu.wpi.first.units.Units;
 import edu.wpi.first.units.measure.Angle;
 import edu.wpi.first.units.measure.AngularVelocity;
 import edu.wpi.first.units.measure.Current;
-import edu.wpi.first.wpilibj2.command.Command;
-import edu.wpi.first.wpilibj2.command.InstantCommand;
 import edu.wpi.first.wpilibj2.command.SubsystemBase;
 import java.util.Objects;
 import java.util.function.Supplier;
@@ -26,9 +17,6 @@
 /**
  * Abstract subsystem that manages a motor with PID control based on encoder measurements.
  *
-<<<<<<< HEAD
- * @param <T> the type of the {@link Supplier<Angle>} used to specify setpoints.
-=======
  * <p>This class allows:
  *
  * <ul>
@@ -39,7 +27,6 @@
  * </ul>
  *
  * @param <T> the type of {@link Supplier<Angle>} used to provide dynamic setpoints.
->>>>>>> 8a1a096e
  */
 public abstract class MotorSubsystem<T extends Supplier<Angle>> extends SubsystemBase
     implements Motor, Encoder {
@@ -61,11 +48,8 @@
 
   /** The PID controller managing the motor to reach the setpoint */
   protected final PIDController controller;
-  private final DoublePublisher positionPublisher;
-  private final BooleanPublisher atPositionPublisher;
-  private final DoublePublisher appliedCurrentPublisher;
-  private final DoublePublisher setpointPublisher;
-
+
+  private double setpoint;
   private boolean isEnabled;
 
   /**
@@ -74,35 +58,9 @@
    * @param builder the configuration for the motor subsystem
    */
   protected MotorSubsystem(MotorSubsystemConfiguration builder) {
+    this.setpoint = builder.startingPosition;
     this.controller = builder.controller;
     this.controller.setTolerance(builder.acceptableError);
-<<<<<<< HEAD
-    acceptableError = builder.acceptableError;
-    motor = builder.motor;
-    encoder = builder.encoder;
-    controlMode = builder.controlMode;
-    rotationUnit = builder.rotationUnit;
-    if (builder.ntInstance != null) {
-      NetworkTable networkTable = builder.ntInstance.getTable(getName());
-      positionPublisher = networkTable.getDoubleTopic("position").publish();
-      atPositionPublisher = networkTable.getBooleanTopic("at position").publish();
-      appliedCurrentPublisher = networkTable.getDoubleTopic("applied current").publish();
-      setpointPublisher = networkTable.getDoubleTopic("setpoint").publish();
-    } else {
-      positionPublisher = null;
-      atPositionPublisher = null;
-      appliedCurrentPublisher = null;
-      setpointPublisher = null;
-    }
-
-    this.controller.setSetpoint(builder.startingPosition);
-  }
-
-  /**
-   * Sets the desired setpoint to the provided value, and enables the PID control.
-   *
-   * @param position the position to go to.
-=======
     this.acceptableError = builder.acceptableError;
     this.motor = builder.motor;
     this.encoder = builder.encoder;
@@ -114,35 +72,16 @@
    * Sets the target position for this subsystem and enables PID control if not already enabled.
    *
    * @param setpoint the supplier of the target angle
->>>>>>> 8a1a096e
-   */
-  public final void setSetpoint(T position) {
+   */
+  public void setSetpoint(T setpoint) {
     if (!isEnabled()) {
       enable();
     }
-    double setpoint = position.get().in(rotationUnit);
-    controller.setSetpoint(setpoint);
-  }
-
-  /**
-<<<<<<< HEAD
-   * Returns a command that sets the desired setpoint to the provided value.
-   *
-   * @param setpoint the position to go to.
-   */
-  public final Command setSetpointCommand(T setpoint) {
-    return new InstantCommand(() -> this.setSetpoint(setpoint), this);
-  }
-
-  /** Returns the current setpoint as an angle. */
-  public final Angle getSetpoint() {
-    return rotationUnit.of(controller.getSetpoint());
-  }
-
-  /** Determines if the motor is at the current setpoint, within the acceptable error. */
-  public final boolean atPosition() {
-    return Math.abs(getMeasurement() - controller.getSetpoint()) <= acceptableError;
-=======
+    this.setpoint = setpoint.get().in(rotationUnit);
+    controller.setSetpoint(this.setpoint);
+  }
+
+  /**
    * Returns the current PID setpoint.
    *
    * @return the target setpoint as an {@link Angle}
@@ -158,7 +97,6 @@
    */
   public boolean atPosition() {
     return Math.abs(getMeasurement() - setpoint) <= acceptableError;
->>>>>>> 8a1a096e
   }
 
   /**
@@ -167,7 +105,7 @@
    * <p>Also disables PID control if enabled.
    */
   @Override
-  public final void set(ControlMode mode, double demand, double feedForward) {
+  public void set(ControlMode mode, double demand, double feedForward) {
     if (isEnabled()) {
       disable();
     }
@@ -175,29 +113,10 @@
   }
 
   @Override
-  public final Current getAppliedCurrent() {
+  public Current getAppliedCurrent() {
     return motor.getAppliedCurrent();
   }
 
-<<<<<<< HEAD
-  /**
-   * Enables the motor
-   *
-   * <p>The motor voltage will be periodically updated to move the motor towards the current
-   * setupoint.
-   */
-  public final void enable() {
-    isEnabled = true;
-  }
-
-  /**
-   * Stops the motor.
-   *
-   * <p>The motor voltage will be set to zero, and the motor will not adjust to move towards the
-   * current setpoint.
-   */
-  public final void disable() {
-=======
   /** Enables PID control of the subsystem. */
   public void enable() {
     isEnabled = true;
@@ -205,9 +124,8 @@
 
   /** Disables PID control and sets motor output to zero. */
   public void disable() {
->>>>>>> 8a1a096e
     isEnabled = false;
-    motor.disable();
+    useOutput(0, 0);
   }
 
   /**
@@ -215,128 +133,73 @@
    *
    * @return {@code true} if enabled, {@code false} otherwise
    */
-  public final boolean isEnabled() {
+  public boolean isEnabled() {
     return isEnabled;
   }
 
   /**
    * {@inheritDoc}
    *
-<<<<<<< HEAD
-   * <p>Additionally, this method disables PID control of the subsystem. It <em>does not</em> clamp
-   * the provided value.
-=======
    * <p>Also disables PID control if enabled.
->>>>>>> 8a1a096e
-   */
-  @Override
-  public final void set(ControlMode mode, double demand) {
-    isEnabled = false;
+   */
+  @Override
+  public void set(ControlMode mode, double demand) {
+    if (isEnabled()) {
+      disable();
+    }
     motor.set(mode, demand);
   }
 
   /**
-<<<<<<< HEAD
-   * Clamps the given output value and provides it to the motor.
-   *
-   * <p>This was protected and non-final to allow subclasses to clamp the output. Subclasses should
-   * override {@link #clampOutput(double)}.
-   *
-   * @param output The output calculated by the PID algorithm.
-   * @param setpoint Ignored.
-   * @deprecated Subclasses should override {@link #clampOutput(double)}.
-   */
-  @Deprecated
-=======
    * Applies the PID output to the motor. Can be overridden for advanced control.
    *
    * @param output the PID output value
    * @param setpoint the target setpoint (for reference)
    */
->>>>>>> 8a1a096e
   protected void useOutput(double output, double setpoint) {
-    motor.set(controlMode, clampOutput(output));
-  }
-
-<<<<<<< HEAD
-  /**
-   * Clamps the given output value and provides it to the motor.
-   *
-   * <p>This is called by {@link #periodic()} if this subsystem is enabled.
-   */
-  private void useOutput(double output) {
-    useOutput(output, controller.getSetpoint());
-  }
-
-  /**
-   * Extension point that allows subclasses to clamp the output.
-   *
-   * <p>The default implementation returns the provided value.
-   *
-   * @param output Output provided by the PID controller.
-   * @return Output to provide to the motor.
-   * @see edu.wpi.first.math.MathUtil#clamp(double, double, double)
-   */
-  protected double clampOutput(double output) {
-    return output;
-  }
-
-  protected final double getMeasurement() {
-=======
+    motor.set(controlMode, output);
+  }
+
   /** Returns the encoder measurement converted to the configured {@link AngleUnit}. */
   protected double getMeasurement() {
->>>>>>> 8a1a096e
     return encoder.getPositionMeasure().in(rotationUnit);
   }
 
   @Override
-  @Deprecated(forRemoval = true)
+  @Deprecated
   public double position() {
     return encoder.position();
   }
 
-  @Override
-  public final Angle getPositionMeasure() {
+  public Angle getPositionMeasure() {
     return encoder.getPositionMeasure();
   }
 
   @Override
-  @Deprecated(forRemoval = true)
+  @Deprecated
   public void setPosition(double position) {
     encoder.setPosition(position);
   }
 
-  @Override
-  public final void setPosition(Angle position) {
+  public void setPosition(Angle position) {
     encoder.setPosition(position);
   }
 
   @Override
-  @Deprecated(forRemoval = true)
+  @Deprecated
   public double getVelocity() {
     return encoder.getVelocity();
   }
 
-  @Override
-  public final AngularVelocity getVelocityMeasure() {
+  public AngularVelocity getVelocityMeasure() {
     return encoder.getVelocityMeasure();
   }
 
-<<<<<<< HEAD
-  /** Applies the PID output to the motor if this subsystem is enabled. */
-=======
   /** Periodic update that applies PID output if enabled. */
->>>>>>> 8a1a096e
   @Override
   public void periodic() {
     if (isEnabled) {
-      useOutput(controller.calculate(getMeasurement()));
-    }
-    if (positionPublisher != null) {
-      positionPublisher.set(getPositionMeasure().in(Rotations));
-      setpointPublisher.set(getSetpoint().in(Rotations));
-      atPositionPublisher.set(atPosition());
-      appliedCurrentPublisher.set(getAppliedCurrent().in(Amps));
+      useOutput(controller.calculate(getMeasurement()), setpoint);
     }
   }
 
@@ -347,17 +210,10 @@
    * parameters.
    */
   public static class MotorSubsystemConfiguration {
-<<<<<<< HEAD
-    /** The default acceptable position error. */
-    public static final double DEFAULT_ERROR = 5.0;
-
-    /** The default starting position if one is not provided. */
-=======
     /** Default allowed error for position checks */
     public static final double DEFAULT_ERROR = 5.0;
 
     /** Default starting position */
->>>>>>> 8a1a096e
     public static final double DEFAULT_STARTING_POSITION = 0.0;
 
     private ControlMode controlMode;
@@ -367,22 +223,14 @@
     private PIDController controller;
     private double acceptableError;
     private double startingPosition;
-    private NetworkTableInstance ntInstance;
 
     /**
-<<<<<<< HEAD
-     * Creates a new configuration for a MotorSubsystems. The default acceptable error is {@value
-     * #DEFAULT_ERROR}, the PID constants are set to 0, and the starting position is {@value
-     * #DEFAULT_STARTING_POSITION}
-     *
-=======
      * Creates a new configuration for a motor subsystem.
      *
      * <p>Defaults: PID(0,0,0), acceptable error = {@value #DEFAULT_ERROR}, starting position =
      * {@value #DEFAULT_STARTING_POSITION}, control mode = {@link ControlMode#DUTY_CYCLE}, angle
      * unit = {@link Units#Rotations}.
      *
->>>>>>> 8a1a096e
      * @param motor the motor to control
      * @param encoder the encoder providing feedback
      */
@@ -399,11 +247,7 @@
     /**
      * Creates a new configuration using a PIDMotor with a built-in encoder.
      *
-<<<<<<< HEAD
-     * @param motor the integrated motor controller
-=======
      * @param motor the motor that implements {@link PIDMotor}
->>>>>>> 8a1a096e
      */
     public MotorSubsystemConfiguration(PIDMotor motor) {
       this(motor, motor);
@@ -415,26 +259,8 @@
       return this;
     }
 
-<<<<<<< HEAD
-    /**
-     * Sets the control mode to use when giving output to the motor. Defaults to {@link
-     * ControlMode#DUTY_CYCLE}.
-     *
-     * @param controlMode The mode to use when controlling the motor
-     * @return {@code this} for chaining
-     * @throws IllegalArgumentException If {@code controlMode} is for positional control
-     */
-=======
     /** Sets the control mode for motor output. */
->>>>>>> 8a1a096e
     public MotorSubsystemConfiguration controlMode(ControlMode controlMode) {
-      if (controlMode.isPositionalControl()) {
-        throw new IllegalArgumentException(
-            String.format(
-                "Control mode %s is for positional control. This is invalid! Please use a different"
-                    + " control mode",
-                controlMode));
-      }
       this.controlMode = controlMode;
       return this;
     }
@@ -445,39 +271,16 @@
       return this;
     }
 
-<<<<<<< HEAD
-    /**
-     * Sets the initial setpoint of the controller
-     *
-     * @param startingPosition the initial setpoint
-     * @return {@code this} for chaining
-     */
-=======
     /** Sets the starting position in the configured angle unit. */
->>>>>>> 8a1a096e
     public MotorSubsystemConfiguration startingPosition(Angle startingPosition) {
       this.startingPosition = startingPosition.in(this.rotationUnit);
       return this;
     }
 
-<<<<<<< HEAD
-    /**
-     * Sets the initial setpoint of the controller from the current value of a supplier.
-     *
-     * <p>This is provided to allow the subclass to define an {@code Enum} (that implements {@code
-     * Supplier<Angle>}) which defines the supported positions of this subsystem.
-     *
-     * @param startingPositionSupplier supplier to use to get the initial setpoint
-     * @return {@code this} for chaining
-     */
-    public MotorSubsystemConfiguration startingPosition(Supplier<Angle> startingPositionSupplier) {
-      return startingPosition(startingPositionSupplier.get());
-=======
     /** Sets the starting position via a supplier of an angle. */
     public MotorSubsystemConfiguration startingPosition(Supplier<Angle> startingPosition) {
       this.startingPosition = startingPosition.get().in(this.rotationUnit);
       return this;
->>>>>>> 8a1a096e
     }
 
     /** Sets the acceptable position error. */
@@ -492,10 +295,5 @@
       this.rotationUnit = rotationUnit;
       return this;
     }
-
-    public MotorSubsystemConfiguration publishTo(NetworkTableInstance ntInstance) {
-      this.ntInstance = ntInstance;
-      return this;
-    }
   }
 }