package com.team2813.lib2813.testing.junit.jupiter;

import static com.google.common.truth.Truth.assertThat;
import static com.google.common.truth.Truth.assertWithMessage;
import static com.team2813.lib2813.testing.junit.jupiter.ExtensionAssertions.assertHasNoFailures;
import static org.junit.platform.engine.discovery.DiscoverySelectors.selectClass;

import edu.wpi.first.hal.HAL;
import edu.wpi.first.wpilibj.DriverStation;
import edu.wpi.first.wpilibj.RobotState;
import edu.wpi.first.wpilibj.simulation.DriverStationSim;
import edu.wpi.first.wpilibj2.command.Command;
import edu.wpi.first.wpilibj2.command.CommandScheduler;
import org.junit.jupiter.api.AfterAll;
import org.junit.jupiter.api.BeforeAll;
import org.junit.jupiter.api.MethodOrderer;
import org.junit.jupiter.api.Order;
import org.junit.jupiter.api.Tag;
import org.junit.jupiter.api.Test;
import org.junit.jupiter.api.TestMethodOrder;
import org.junit.jupiter.api.extension.ExtendWith;
import org.junit.platform.testkit.engine.EngineExecutionResults;
import org.junit.platform.testkit.engine.EngineTestKit;

/**
 * Unit tests for the {@link WPILibExtension} JUnit 5 extension.
 *
 * <p>This class ensures that WPILib-specific functionality (like {@link CommandScheduler} and
 * {@link DriverStation}) behaves correctly when used with the extension. It verifies that:
 *
 * <ul>
 *   <li>Commands are not scheduled unexpectedly before or after tests
 *   <li>{@link DriverStation} is properly enabled during tests
 *   <li>{@link CommandTester} can execute and verify commands
 * </ul>
 */
public class WPILibExtensionTest {

  /** A fake command used for scheduling tests. */
  static final Command FAKE_COMMAND = new Command() {};

  @BeforeAll
  static void initializeHal() {
    if (!HAL.initialize(500, 0)) {
      throw new IllegalStateException("Could not initialize Hardware Abstraction Layer");
    }
  }

  /**
   * Sample test class demonstrating usage of {@link WPILibExtension} with JUnit 5.
   *
   * <p>Uses {@link TestMethodOrder} to enforce ordering and {@link Tag} to mark it as special
   * testkit-only.
   */
  @ExtendWith(WPILibExtension.class)
  @Tag("ignore-outside-testkit")
  @TestMethodOrder(MethodOrderer.OrderAnnotation.class)
  public static class SampleTest {

    @BeforeAll
    public static void verifyFakeCommandNotScheduledBeforeAll() {
      CommandScheduler commandScheduler = CommandScheduler.getInstance();
      assertWithMessage("Expect all commands to have been cancelled")
          .that(commandScheduler.isScheduled(FAKE_COMMAND))
          .isFalse();
    }

    @BeforeAll
    public static void verifyDriverStationEnabled() {
      assertThat(DriverStation.isEnabled()).isTrue();
    }

    /** Verifies that FAKE_COMMAND is not scheduled before the first test, then schedules it. */
    @Test
    @Order(1)
    public void verifyFakeCommandNotScheduledBeforeTest() {
      CommandScheduler commandScheduler = CommandScheduler.getInstance();
      assertWithMessage("Expect all commands to have been cancelled")
          .that(commandScheduler.isScheduled(FAKE_COMMAND))
          .isFalse();

      commandScheduler.schedule(FAKE_COMMAND);
      assertThat(commandScheduler.isScheduled(FAKE_COMMAND));
    }

    /** Verifies that FAKE_COMMAND is not scheduled before the second test, then schedules it. */
    @Test
    @Order(2)
    public void verifyFakeCommandNotScheduledAfterTest(CommandTester commandTester) {
      CommandScheduler commandScheduler = CommandScheduler.getInstance();
      assertWithMessage("Expect all commands to have been cancelled")
          .that(commandScheduler.isScheduled(FAKE_COMMAND))
          .isFalse();

      commandScheduler.schedule(FAKE_COMMAND);
      assertThat(commandScheduler.isScheduled(FAKE_COMMAND));
    }

    /** Verifies that {@link CommandTester} runs and correctly verifies a command. */
    @Test
    @Order(3)
    public void verifyCommandTester(CommandTester commandTester) {
      VerifiableCommand command = new VerifiableCommand();
      commandTester.runUntilComplete(command);
      command.verify();
    }

    @AfterAll
    public static void verifyFakeCommandNotScheduledAfterAllTests() {
      CommandScheduler commandScheduler = CommandScheduler.getInstance();
      assertWithMessage("Expect all commands to have been cancelled")
          .that(commandScheduler.isScheduled(FAKE_COMMAND))
          .isFalse();
    }
  } // end SampleTest

  /** Verifies that {@link WPILibExtension} executes SampleTest correctly and without failures. */
  @Test
  void verifyExtension() {
    withDriverStationTemporarilyEnabled(
        () -> {
          CommandScheduler commandScheduler = CommandScheduler.getInstance();
          commandScheduler.enable();
          commandScheduler.schedule(FAKE_COMMAND);
          boolean isScheduled = commandScheduler.isScheduled(FAKE_COMMAND);
          commandScheduler.disable();
          assertThat(isScheduled).isTrue();
        });

    EngineExecutionResults results =
        EngineTestKit.engine("junit-jupiter").selectors(selectClass(SampleTest.class)).execute();

    assertHasNoFailures(results);
  }

  /**
   * Temporarily enables the driver station for the duration of {@code runnable}, restoring its
   * previous state afterwards.
   */
  private void withDriverStationTemporarilyEnabled(Runnable runnable) {
    assertThat(RobotState.isDisabled()).isTrue();
    DriverStationSim.setEnabled(true);
    DriverStationSim.notifyNewData();
    assertThat(RobotState.isDisabled()).isFalse();

    try {
      runnable.run();
    } finally {
      DriverStationSim.setEnabled(false);
      DriverStationSim.notifyNewData();
    }
  }

<<<<<<< HEAD
=======
  private void assertHasNoFailures(EngineExecutionResults results) {
    assertHasNoFailures(results.containerEvents());
    assertHasNoFailures(results.testEvents());
  }

  private void assertHasNoFailures(Events events) {
    events.assertStatistics(
        stats -> {
          stats.skipped(0);
          stats.failed(0);
        });
  }

  /**
   * A test command used for verifying {@link CommandTester}.
   *
   * <p>Tracks initialize() and execute() calls, and allows validation of expected behavior.
   */
>>>>>>> 8a1a096e
  private static class VerifiableCommand extends Command {
    private static final int EXPECTED_EXECUTION_COUNT = 4;
    private int initializedCount = 0;
    private int executionCount = 0;

    /** Verifies that initialize and execute were called as expected. */
    void verify() {
      assertWithMessage("initialize() should be called").that(initializedCount).isGreaterThan(0);
      assertWithMessage("initialize() should not be called more than once")
          .that(initializedCount)
          .isLessThan(2);
      assertWithMessage("execute() should be called until isFinished() returns false")
          .that(executionCount)
          .isEqualTo(EXPECTED_EXECUTION_COUNT);
    }

    @Override
    public void initialize() {
      initializedCount++;
    }

    @Override
    public void execute() {
      executionCount++;
    }

    @Override
    public boolean isFinished() {
      return executionCount >= EXPECTED_EXECUTION_COUNT;
    }
  }
}<|MERGE_RESOLUTION|>--- conflicted
+++ resolved
@@ -2,7 +2,6 @@
 
 import static com.google.common.truth.Truth.assertThat;
 import static com.google.common.truth.Truth.assertWithMessage;
-import static com.team2813.lib2813.testing.junit.jupiter.ExtensionAssertions.assertHasNoFailures;
 import static org.junit.platform.engine.discovery.DiscoverySelectors.selectClass;
 
 import edu.wpi.first.hal.HAL;
@@ -21,6 +20,7 @@
 import org.junit.jupiter.api.extension.ExtendWith;
 import org.junit.platform.testkit.engine.EngineExecutionResults;
 import org.junit.platform.testkit.engine.EngineTestKit;
+import org.junit.platform.testkit.engine.Events;
 
 /**
  * Unit tests for the {@link WPILibExtension} JUnit 5 extension.
@@ -151,8 +151,6 @@
     }
   }
 
-<<<<<<< HEAD
-=======
   private void assertHasNoFailures(EngineExecutionResults results) {
     assertHasNoFailures(results.containerEvents());
     assertHasNoFailures(results.testEvents());
@@ -171,7 +169,6 @@
    *
    * <p>Tracks initialize() and execute() calls, and allows validation of expected behavior.
    */
->>>>>>> 8a1a096e
   private static class VerifiableCommand extends Command {
     private static final int EXPECTED_EXECUTION_COUNT = 4;
     private int initializedCount = 0;
