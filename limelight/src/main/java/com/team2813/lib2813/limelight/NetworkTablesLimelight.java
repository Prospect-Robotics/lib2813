--- conflicted
+++ resolved
@@ -1,14 +1,9 @@
 package com.team2813.lib2813.limelight;
-
-<<<<<<< HEAD
-import static com.team2813.lib2813.limelight.Optionals.unboxDouble;
 
 import java.io.IOException;
 import java.io.InputStream;
 import java.util.*;
 import java.util.stream.Collectors;
-=======
->>>>>>> cf893461
 import java.util.Arrays;
 import java.util.Optional;
 import java.util.OptionalDouble;
@@ -36,24 +31,18 @@
   public boolean hasTarget() {
     return getLocationalData().hasTarget();
   }
-  
-  @Override
-  public Set<Integer> getVisibleTags() {
-    return Arrays.stream(getResults().map(results -> results.targets_Fiducials).orElse(new LimelightHelpers.LimelightTarget_Fiducial[0]))
-                    .map(fiducial -> (int) fiducial.fiducialID).collect(Collectors.toSet());
-  }
-  
+
   @Override
   public void setFieldMap(InputStream stream, boolean updateLimelight) throws IOException {
     // The updateLimelight assumes we have the hostname of the limelight, which we don't. For now, this won't update the limelight.
     aprilTagMapPoseHelper.setFieldMap(stream, false);
   }
-  
+
   @Override
-  public List<Pose3d> getLocatedAprilTags() {
-    return aprilTagMapPoseHelper.getVisibleTagPoses(getVisibleTags());
+  public List<Pose3d> getLocatedAprilTags(Set<Integer> visibleTags) {
+    return aprilTagMapPoseHelper.getVisibleTagPoses(visibleTags);
   }
-  
+
   @Override
   public LocationalData getLocationalData() {
     Optional<LimelightHelpers.LimelightResults> results = getResults();
@@ -123,6 +112,11 @@
       return OptionalDouble.of(results.timestamp_LIMELIGHT_publish);
     }
 
+    @Override
+    public Set<Integer> getVisibleTags() {
+      return Arrays.stream(results.targets_Fiducials).map(fiducial -> (int) fiducial.fiducialID).collect(Collectors.toUnmodifiableSet());
+    }
+
     private static Optional<Pose3d> toPose3D(double[] inData) {
       if (inData.length != 6 || Arrays.equals(ZEROS, inData)) {
         return Optional.empty();
