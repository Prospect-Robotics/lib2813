package com.team2813.lib2813.limelight;

import edu.wpi.first.math.geometry.Pose3d;
import edu.wpi.first.math.geometry.Rotation3d;
import edu.wpi.first.wpilibj.DriverStation;
import org.json.JSONArray;
import org.json.JSONObject;

import java.io.IOException;
import java.io.InputStream;
import java.util.*;
import java.util.concurrent.Executors;
import java.util.concurrent.ScheduledExecutorService;
import java.util.concurrent.ScheduledFuture;
import java.util.concurrent.TimeUnit;
import java.util.function.Function;

import static com.team2813.lib2813.limelight.JSONHelper.*;
import static com.team2813.lib2813.limelight.Optionals.unboxDouble;
import static com.team2813.lib2813.limelight.Optionals.unboxLong;

class RestLimelight implements Limelight {
	private static final Map<String, RestLimelight> limelights = new HashMap<>();
	private final AprilTagMapPoseHelper aprilTagMapPoseHelper;
	private final DataCollection collectionThread;
	private static final ScheduledExecutorService executor = Executors.newScheduledThreadPool(2);

	static final String DEFAULT_ADDRESS = "limelight.local";

	private ScheduledFuture<?> thread;

	boolean started = false;

	RestLimelight(String address) {
<<<<<<< HEAD
		data = new RestLocationalData();
		var limelightClient = new LimelightClient(address);
		collectionThread = new DataCollection(limelightClient);
		aprilTagMapPoseHelper = new AprilTagMapPoseHelper(limelightClient);
=======
		this.name = address;
		collectionThread = new DataCollection(address);
>>>>>>> cf893461
	}

	void start() {
		if (!started) {
			thread = executor.scheduleAtFixedRate(collectionThread, 20, 40, TimeUnit.MILLISECONDS);
			started = true;
		}
	}

	void runThread() {
		collectionThread.run();
	}

	@Override
	public Optional<JSONObject> getJsonDump() {
		return collectionThread.getMostRecent();
	}

	/**
	 * Gets the targeting latency from the limelight
	 * @return The targeting latency
	 */
	public OptionalDouble getTargetingLatency() {
		return getLocationalData().getTargetingLatency();
	}

	public OptionalDouble getCaptureLatency() {
		return getLocationalData().getCaptureLatency();
	}

	@Override
	public OptionalDouble getTimestamp() {
		return getLocationalData().getTimestamp();
	}
	
	/**
	 * Sets the field map for the limelight. Additionally, this may also upload the field map to the Limelight if desired.
	 * This will likely be a slow operation, and should not be regularly called.
	 * @param stream The reader which
	 * @param updateLimelight If the limelight should be updated with this field map
	 */
	@Override
	public void setFieldMap(InputStream stream, boolean updateLimelight) throws IOException {
		aprilTagMapPoseHelper.setFieldMap(stream, updateLimelight);
	}
	
	@Override
	public List<Pose3d> getLocatedAprilTags() {
		return aprilTagMapPoseHelper.getVisibleTagPoses(getVisibleTags());
	}
	
	private static <T> Function<T, Boolean> not(Function<? super T, Boolean> fnc) {
		return (t) -> !fnc.apply(t);
	}

	public boolean hasTarget() {
		return getLocationalData().hasTarget();
	}

	public LocationalData getLocationalData() {
		return getJsonDump().flatMap(getRoot()).map(RestLocationalData::fromJsonDump).orElse(StubLocationalData.INSTANCE);
	}

	private void clean() {
		try {
			thread.cancel(true);
			executor.awaitTermination(2, TimeUnit.SECONDS);
		} catch (InterruptedException e) {
			DriverStation.reportError(e.getMessage(), false);
		}
	}

	/**
	 * Gets the limelight with the default name.
	 * @return the {@link Limelight} object for interfacing with the limelight
	 */
	public static Limelight getDefaultLimelight() {
		return getLimelight(DEFAULT_ADDRESS);
	}

	/**
	 * Gets the limelight with the specified name. Calling with a blank {@code limelightName}
	 * is equivalent to calling {@link #getDefaultLimelight()}
	 * @param limelightAddress The hostname or ip address of the limelight
	 * @return the {@link Limelight} object for interfacing with the limelight
	 * @throws NullPointerException if {@code limelightName} is null
	 */
	public static Limelight getLimelight(String limelightAddress) {
		String addr = Objects.requireNonNull(limelightAddress,"limelightAddress shouldn't be null");
		if (addr.isEmpty()) {
			throw new IllegalArgumentException("limelightAddress shouldn't be empty");
		}
		RestLimelight result = limelights.computeIfAbsent(addr, RestLimelight::new);
		result.start();
		return result;
	}

	static void eraseInstances() {
		for (RestLimelight limelight : limelights.values()) {
			limelight.clean();
		}
		limelights.clear();
	}
	
<<<<<<< HEAD
	@Override
	public Set<Integer> getVisibleTags() {
		return getJsonDump().flatMap(getRoot()).flatMap(getArr("Fiducial")).map((arr) -> {
			Set<Integer> ints = new HashSet<>();
			for (int i = 0; i < arr.length(); i++) {
				JSONObject obj = arr.optJSONObject(i);
				if (obj != null && obj.has("fID")) {
					ints.add(obj.getInt("fID"));
				}
			}
			return ints;
		}).orElseGet(Set::of);
	}
	
	private class RestLocationalData implements LocationalData {
=======
	private static class RestLocationalData implements LocationalData {
		private final JSONObject root;

		static LocationalData fromJsonDump(JSONObject root) {
			return new RestLocationalData(root);
		}

		RestLocationalData(JSONObject root) {
			this.root = root;
		}

		@Override
		public boolean hasTarget() {
			return getArr(root, "Fiducial").map(not(JSONArray::isEmpty)).orElse(false);
		}
>>>>>>> cf893461

		private boolean invalidArray(JSONArray arr) {
			boolean simple = arr.length() != 6 || !hasTarget();
			if (simple) {
				return true;
			}
			Integer intZero = 0;
			Double doubleZero = 0.0;
			for (Object o : arr) {
				if (!intZero.equals(o) && !doubleZero.equals(o)) {
					return false;
				}
			}
			return true;
		}

		private Optional<Pose3d> parseArr(JSONArray arr) {
			if (invalidArray(arr)) {
				return Optional.empty();
			}
			Rotation3d rotation = new Rotation3d(
							Math.toRadians(arr.getDouble(3)),
							Math.toRadians(arr.getDouble(4)),
							Math.toRadians(arr.getDouble(5))
			);
			return Optional.of(new Pose3d(arr.getDouble(0), arr.getDouble(1), arr.getDouble(2), rotation));
		}

		@Override
		public OptionalDouble getTimestamp() {
			return unboxDouble(getDouble(root, "ts"));
		}

		@Override
		public OptionalDouble getCaptureLatency() {
			return unboxDouble(getDouble(root, "cl"));
		}

		@Override
		public OptionalDouble getTargetingLatency() {
			return unboxDouble(getDouble(root, "tl"));
		}

		@Override
		public Optional<Pose3d> getBotpose() {
			return getArr(root, "botpose").flatMap(this::parseArr);
		}

		/**
		 * Gets the position of the robot with the blue driverstation as the origin
		 * @return The position of the robot
		 */
		@Override
		public Optional<Pose3d> getBotposeBlue() {
			return getArr(root, "botpose_wpiblue").flatMap(this::parseArr);
		}

		/**
		 * Gets the position of the robot with the red driverstation as the origin
		 * @return The position of the robot
		 */
		@Override
		public Optional<Pose3d> getBotposeRed() {
			return getArr(root, "botpose_wpired").flatMap(this::parseArr);
		}

		/**
		 * Gets the id of the targeted tag.
		 */
		OptionalLong getTagID() {
			return unboxLong(getLong(root, "pID"));
		}
	}
}<|MERGE_RESOLUTION|>--- conflicted
+++ resolved
@@ -18,6 +18,7 @@
 import static com.team2813.lib2813.limelight.JSONHelper.*;
 import static com.team2813.lib2813.limelight.Optionals.unboxDouble;
 import static com.team2813.lib2813.limelight.Optionals.unboxLong;
+import static java.util.Collections.unmodifiableSet;
 
 class RestLimelight implements Limelight {
 	private static final Map<String, RestLimelight> limelights = new HashMap<>();
@@ -32,15 +33,9 @@
 	boolean started = false;
 
 	RestLimelight(String address) {
-<<<<<<< HEAD
-		data = new RestLocationalData();
 		var limelightClient = new LimelightClient(address);
 		collectionThread = new DataCollection(limelightClient);
 		aprilTagMapPoseHelper = new AprilTagMapPoseHelper(limelightClient);
-=======
-		this.name = address;
-		collectionThread = new DataCollection(address);
->>>>>>> cf893461
 	}
 
 	void start() {
@@ -75,7 +70,7 @@
 	public OptionalDouble getTimestamp() {
 		return getLocationalData().getTimestamp();
 	}
-	
+
 	/**
 	 * Sets the field map for the limelight. Additionally, this may also upload the field map to the Limelight if desired.
 	 * This will likely be a slow operation, and should not be regularly called.
@@ -86,12 +81,12 @@
 	public void setFieldMap(InputStream stream, boolean updateLimelight) throws IOException {
 		aprilTagMapPoseHelper.setFieldMap(stream, updateLimelight);
 	}
-	
-	@Override
-	public List<Pose3d> getLocatedAprilTags() {
-		return aprilTagMapPoseHelper.getVisibleTagPoses(getVisibleTags());
-	}
-	
+
+	@Override
+	public List<Pose3d> getLocatedAprilTags(Set<Integer> visibleTags) {
+		return aprilTagMapPoseHelper.getVisibleTagPoses(visibleTags);
+	}
+
 	private static <T> Function<T, Boolean> not(Function<? super T, Boolean> fnc) {
 		return (t) -> !fnc.apply(t);
 	}
@@ -144,24 +139,7 @@
 		}
 		limelights.clear();
 	}
-	
-<<<<<<< HEAD
-	@Override
-	public Set<Integer> getVisibleTags() {
-		return getJsonDump().flatMap(getRoot()).flatMap(getArr("Fiducial")).map((arr) -> {
-			Set<Integer> ints = new HashSet<>();
-			for (int i = 0; i < arr.length(); i++) {
-				JSONObject obj = arr.optJSONObject(i);
-				if (obj != null && obj.has("fID")) {
-					ints.add(obj.getInt("fID"));
-				}
-			}
-			return ints;
-		}).orElseGet(Set::of);
-	}
-	
-	private class RestLocationalData implements LocationalData {
-=======
+
 	private static class RestLocationalData implements LocationalData {
 		private final JSONObject root;
 
@@ -177,7 +155,6 @@
 		public boolean hasTarget() {
 			return getArr(root, "Fiducial").map(not(JSONArray::isEmpty)).orElse(false);
 		}
->>>>>>> cf893461
 
 		private boolean invalidArray(JSONArray arr) {
 			boolean simple = arr.length() != 6 || !hasTarget();
@@ -250,5 +227,19 @@
 		OptionalLong getTagID() {
 			return unboxLong(getLong(root, "pID"));
 		}
+
+		@Override
+		public Set<Integer> getVisibleTags() {
+			return getArr(root, "Fiducial").map(arr -> {
+				Set<Integer> ints = new HashSet<>();
+				for (int i = 0; i < arr.length(); i++) {
+					JSONObject obj = arr.optJSONObject(i);
+					if (obj != null && obj.has("fID")) {
+						ints.add(obj.getInt("fID"));
+					}
+				}
+				return unmodifiableSet(ints);
+			}).orElseGet(Set::of);
+		}
 	}
 }